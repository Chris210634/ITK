cmake_minimum_required (VERSION 2.8)
PROJECT (HDF5_HL_CPP_SRC)

#-----------------------------------------------------------------------------
# Define Sources
#-----------------------------------------------------------------------------
INCLUDE_DIRECTORIES (${HDF5_HL_SRC_DIR}/src)
INCLUDE_DIRECTORIES (${HDF5_HL_CPP_SRC_SOURCE_DIR})

SET (HDF5_HL_CPP_SRCS ${HDF5_HL_CPP_SRC_SOURCE_DIR}/H5PacketTable.cpp)
SET (HDF5_HL_CPP_HDRS ${HDF5_HL_CPP_SRC_SOURCE_DIR}/H5PacketTable.h)

ADD_LIBRARY ( ${HDF5_HL_CPP_LIB_TARGET} ${LIB_TYPE} ${HDF5_HL_CPP_SRCS})
TARGET_LINK_LIBRARIES (
    ${HDF5_HL_CPP_LIB_TARGET}
    ${HDF5_HL_LIB_TARGET}
    ${HDF5_LIB_TARGET}
)
SET_GLOBAL_VARIABLE (HDF5_LIBRARIES_TO_EXPORT "${HDF5_LIBRARIES_TO_EXPORT};${HDF5_HL_CPP_LIB_TARGET}")
H5_SET_LIB_OPTIONS (${HDF5_HL_CPP_LIB_TARGET} ${HDF5_HL_CPP_LIB_NAME} ${LIB_TYPE})

#-----------------------------------------------------------------------------
# Add file(s) to CMake Install 
#-----------------------------------------------------------------------------
INSTALL (
    FILES
        ${HDF5_HL_CPP_HDRS}
    DESTINATION
        ${HDF5_INSTALL_INCLUDE_DIR}/hl/cpp
<<<<<<< HEAD
=======
    COMPONENT
        hlcppheaders
>>>>>>> 8b420c6d
)

#-----------------------------------------------------------------------------
# Add Target(s) to CMake Install for import into other projects
#-----------------------------------------------------------------------------
IF (HDF5_EXPORTED_TARGETS)
  INSTALL (
      TARGETS
          ${HDF5_HL_CPP_LIB_TARGET}
      EXPORT
          ${HDF5_EXPORTED_TARGETS}
<<<<<<< HEAD
      LIBRARY DESTINATION ${HDF5_INSTALL_LIBRARY_DIR}
      ARCHIVE DESTINATION ${HDF5_INSTALL_ARCHIVE_DIR}
      RUNTIME DESTINATION ${HDF5_INSTALL_RUNTIME_DIR}
=======
      LIBRARY DESTINATION ${HDF5_INSTALL_LIB_DIR} COMPONENT hlcpplibraries
      ARCHIVE DESTINATION ${HDF5_INSTALL_LIB_DIR} COMPONENT hlcpplibraries
      RUNTIME DESTINATION ${HDF5_INSTALL_BIN_DIR} COMPONENT hlcpplibraries
>>>>>>> 8b420c6d
  )
ENDIF (HDF5_EXPORTED_TARGETS)<|MERGE_RESOLUTION|>--- conflicted
+++ resolved
@@ -27,11 +27,8 @@
         ${HDF5_HL_CPP_HDRS}
     DESTINATION
         ${HDF5_INSTALL_INCLUDE_DIR}/hl/cpp
-<<<<<<< HEAD
-=======
     COMPONENT
         hlcppheaders
->>>>>>> 8b420c6d
 )
 
 #-----------------------------------------------------------------------------
@@ -43,14 +40,8 @@
           ${HDF5_HL_CPP_LIB_TARGET}
       EXPORT
           ${HDF5_EXPORTED_TARGETS}
-<<<<<<< HEAD
       LIBRARY DESTINATION ${HDF5_INSTALL_LIBRARY_DIR}
       ARCHIVE DESTINATION ${HDF5_INSTALL_ARCHIVE_DIR}
       RUNTIME DESTINATION ${HDF5_INSTALL_RUNTIME_DIR}
-=======
-      LIBRARY DESTINATION ${HDF5_INSTALL_LIB_DIR} COMPONENT hlcpplibraries
-      ARCHIVE DESTINATION ${HDF5_INSTALL_LIB_DIR} COMPONENT hlcpplibraries
-      RUNTIME DESTINATION ${HDF5_INSTALL_BIN_DIR} COMPONENT hlcpplibraries
->>>>>>> 8b420c6d
   )
 ENDIF (HDF5_EXPORTED_TARGETS)