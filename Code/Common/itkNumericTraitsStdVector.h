/*=========================================================================
<<<<<<< HEAD

  Program:   Insight Segmentation & Registration Toolkit
  Module:    itkNumericTraitsStdVectorPixel.h
  Language:  C++
  Date:      $Date$
  Version:   $Revision$

  Copyright (c) Insight Software Consortium. All rights reserved.
  See ITKCopyright.txt or http://www.itk.org/HTML/Copyright.htm for details.

     This software is distributed WITHOUT ANY WARRANTY; without even
     the implied warranty of MERCHANTABILITY or FITNESS FOR A PARTICULAR
     PURPOSE.  See the above copyright notices for more information.

=========================================================================*/
#ifndef __itkNumericTraitsStdVector_h
#define __itkNumericTraitsStdVector_h
=======
 *
 *  Copyright Insight Software Consortium
 *
 *  Licensed under the Apache License, Version 2.0 (the "License");
 *  you may not use this file except in compliance with the License.
 *  You may obtain a copy of the License at
 *
 *         http://www.apache.org/licenses/LICENSE-2.0.txt
 *
 *  Unless required by applicable law or agreed to in writing, software
 *  distributed under the License is distributed on an "AS IS" BASIS,
 *  WITHOUT WARRANTIES OR CONDITIONS OF ANY KIND, either express or implied.
 *  See the License for the specific language governing permissions and
 *  limitations under the License.
 *
 *=========================================================================*/
#ifndef __itkNumericTraitsStdVectorPixel_h
#define __itkNumericTraitsStdVectorPixel_h
>>>>>>> 649b61c8

#include "itkNumericTraits.h"
#include <vector>

// This work is part of the National Alliance for Medical Image Computing
// (NAMIC), funded by the National Institutes of Health through the NIH Roadmap
// for Medical Research, Grant U54 EB005149.

namespace itk
{
/** \class NumericTraits<std::vector< T > >
 * \brief Define numeric traits for std::vector.
 *
 * We provide here a generic implementation based on creating types of
 * std::vector whose components are the types of the NumericTraits from
 * the original std::vector components. This implementation require
 * support for partial specializations, since it is based on the
 * concept that:
 *   NumericTraits<std::vector< T > >  is defined piecewise by
 *   std::vector< NumericTraits< T > >
 *
 * \note The Zero(), One(), min() and max() methods here take
 * references to a pixel as input.  This is due to the fact that the
 * length of the std::vector is not known until
 * run-time. Since the most common use of Zero and One is for
 * comparison purposes or initialization of sums etc, this might just
 * as easily be re-written with a pixel passed in as a reference and
 * the length is inferred from this pixel.
 *
 * \sa NumericTraits
 * \ingroup DataRepresentation
 */
template< typename T >
class NumericTraits< std::vector< T > >
{
public:

  typedef typename NumericTraits< T >::AbsType        ElementAbsType;
  typedef typename NumericTraits< T >::AccumulateType ElementAccumulateType;
  typedef typename NumericTraits< T >::FloatType      ElementFloatType;
  typedef typename NumericTraits< T >::PrintType      ElementPrintType;
  typedef typename NumericTraits< T >::RealType       ElementRealType;

  /** Return the type of the native component type. */
  typedef T ValueType;

  typedef std::vector< T > Self;

  /** Unsigned component type */
  typedef std::vector< ElementAbsType > AbsType;

  /** Accumulation of addition and multiplication. */
  typedef std::vector< ElementAccumulateType > AccumulateType;

  /** Typedef for operations that use floating point instead of real precision
    */
  typedef std::vector< ElementFloatType > FloatType;

  /** Return the type that can be printed. */
  typedef std::vector< ElementPrintType > PrintType;

  /** Type for real-valued scalar operations. */
  typedef std::vector< ElementRealType > RealType;

  /** Type for real-valued scalar operations. */
  typedef ElementRealType ScalarRealType;

  /** Component wise defined element
   *
   * \note minimum value for floating pointer types is defined as
   * minimum positive normalize value.
   */
  static const Self max(const Self & a)
  {
    Self b( a.Size() );

    b.Fill( NumericTraits< T >::max() );
    return b;
  }

  static const Self min(const Self & a)
  {
    Self b( a.Size() );

    b.Fill( NumericTraits< T >::min() );
    return b;
  }

  static const Self Zero(const Self  & a)
  {
    Self b( a.Size() );

    b.Fill(NumericTraits< T >::Zero);
    return b;
  }

  static const Self One(const Self & a)
  {
    Self b( a.Size() );

    b.Fill(NumericTraits< T >::One);
    return b;
  }

  /** Resize the input vector to the specified size */
  static void SetLength(std::vector< T > & m, const unsigned int s)
  {
    m.resize(s);
  }

  /** Return the size of the vector. */
  static unsigned int GetLength(const std::vector< T > & m)
  {
    return m.size();
  }

};
} // end namespace itk

#endif // __itkNumericTraitsStdVector_h<|MERGE_RESOLUTION|>--- conflicted
+++ resolved
@@ -1,23 +1,4 @@
 /*=========================================================================
-<<<<<<< HEAD
-
-  Program:   Insight Segmentation & Registration Toolkit
-  Module:    itkNumericTraitsStdVectorPixel.h
-  Language:  C++
-  Date:      $Date$
-  Version:   $Revision$
-
-  Copyright (c) Insight Software Consortium. All rights reserved.
-  See ITKCopyright.txt or http://www.itk.org/HTML/Copyright.htm for details.
-
-     This software is distributed WITHOUT ANY WARRANTY; without even
-     the implied warranty of MERCHANTABILITY or FITNESS FOR A PARTICULAR
-     PURPOSE.  See the above copyright notices for more information.
-
-=========================================================================*/
-#ifndef __itkNumericTraitsStdVector_h
-#define __itkNumericTraitsStdVector_h
-=======
  *
  *  Copyright Insight Software Consortium
  *
@@ -34,9 +15,9 @@
  *  limitations under the License.
  *
  *=========================================================================*/
+
 #ifndef __itkNumericTraitsStdVectorPixel_h
 #define __itkNumericTraitsStdVectorPixel_h
->>>>>>> 649b61c8
 
 #include "itkNumericTraits.h"
 #include <vector>
